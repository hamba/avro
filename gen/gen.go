// Package gen allows generating Go structs from avro schemas.
package gen

import (
	"bytes"
	_ "embed"
	"errors"
	"fmt"
	"io"
	"maps"
	"os"
	"strings"
	"text/template"
	"unicode/utf8"

	"github.com/ettle/strcase"
	"github.com/hamba/avro/v2"
	"golang.org/x/tools/imports"
)

// Config configures the code generation.
type Config struct {
	PackageName  string
	Tags         map[string]TagStyle
	FullName     bool
	Encoders     bool
	StrictTypes  bool
	Initialisms  []string
	LogicalTypes []LogicalType
}

// TagStyle defines the styling for a tag.
type TagStyle string

const (
	// Original is a style like whAtEVer_IS_InthEInpuT.
	Original TagStyle = "original"
	// Snake is a style like im_written_in_snake_case.
	Snake TagStyle = "snake"
	// Camel is a style like imWrittenInCamelCase.
	Camel TagStyle = "camel"
	// Kebab is a style like im-written-in-kebab-case.
	Kebab TagStyle = "kebab"
	// UpperCamel is a style like ImWrittenInUpperCamel.
	UpperCamel TagStyle = "upper-camel"
)

//go:embed output_template.tmpl
var outputTemplate string

var (
	primitiveMappings = map[avro.Type]string{
		"string":  "string",
		"bytes":   "[]byte",
		"int":     "int",
		"long":    "int64",
		"float":   "float32",
		"double":  "float64",
		"boolean": "bool",
	}
	strictTypeMappings = map[string]string{
		"int": "int32",
	}
)

// Struct generates Go structs based on the schema and writes them to w.
func Struct(s string, w io.Writer, cfg Config) error {
	schema, err := avro.Parse(s)
	if err != nil {
		return err
	}
	return StructFromSchema(schema, w, cfg)
}

// StructFromSchema generates Go structs based on the schema and writes them to w.
func StructFromSchema(schema avro.Schema, w io.Writer, cfg Config) error {
	rec, ok := schema.(*avro.RecordSchema)
	if !ok {
		return errors.New("can only generate Go code from Record Schemas")
	}

	opts := []OptsFunc{
		WithFullName(cfg.FullName),
		WithEncoders(cfg.Encoders),
		WithInitialisms(cfg.Initialisms),
		WithStrictTypes(cfg.StrictTypes),
	}
	for _, opt := range cfg.LogicalTypes {
		opts = append(opts, WithLogicalType(opt))
	}
	g := NewGenerator(strcase.ToSnake(cfg.PackageName), cfg.Tags, opts...)
	g.Parse(rec)

	buf := &bytes.Buffer{}
	if err := g.Write(buf); err != nil {
		return err
	}

	formatted, err := imports.Process("", buf.Bytes(), nil)
	if err != nil {
		_, _ = w.Write(buf.Bytes())
		return fmt.Errorf("generated code could not be formatted: %w", err)
	}

	_, err = w.Write(formatted)
	return err
}

// OptsFunc is a function that configures a generator.
type OptsFunc func(*Generator)

// WithFullName configures the generator to use the full name of a record
// when creating the struct name.
func WithFullName(b bool) OptsFunc {
	return func(g *Generator) {
		g.fullName = b
	}
}

// WithEncoders configures the generator to generate schema and encoders on
// all objects.
func WithEncoders(b bool) OptsFunc {
	return func(g *Generator) {
		g.encoders = b
		if b {
			g.thirdPartyImports = append(g.thirdPartyImports, "github.com/hamba/avro/v2")
		}
	}
}

// WithInitialisms configures the generator to use additional custom initialisms
// when styling struct and field names.
func WithInitialisms(ss []string) OptsFunc {
	return func(g *Generator) {
		g.initialisms = ss
	}
}

// WithTemplate configures the generator to use a custom template provided by the user.
func WithTemplate(template string) OptsFunc {
	return func(g *Generator) {
		if template == "" {
			return
		}
		g.template = template
	}
}

// WithStrictTypes configures the generator to use strict type sizes.
func WithStrictTypes(b bool) OptsFunc {
	return func(g *Generator) {
		g.strictTypes = b
	}
}

// WithPackageDoc configures the generator to output the given text as a package doc comment.
func WithPackageDoc(text string) OptsFunc {
	return func(g *Generator) {
		g.pkgdoc = ensureTrailingPeriod(text)
	}
}

// LogicalType used when the name of the "LogicalType" field in the Avro schema matches the Name attribute.
type LogicalType struct {
	// Name of the LogicalType
	Name string
	// Typ returned, has to be a valid Go type
	Typ string
	// Import added as import (if not empty)
	Import string
	// ThirdPartyImport added as import (if not empty)
	ThirdPartyImport string
}

// WithLogicalType registers a LogicalType which takes precedence over the default logical types
// defined by this package.
func WithLogicalType(logicalType LogicalType) OptsFunc {
	return func(g *Generator) {
		if g.logicalTypes == nil {
			g.logicalTypes = map[avro.LogicalType]LogicalType{}
		}
		g.logicalTypes[avro.LogicalType(logicalType.Name)] = logicalType
	}
}

// WithLogWriter sets a custom log writer for the Generator.
// It allows you to specify an `io.Writer` to which log messages will be written.
//
// Default output is `os.Stdout`.
func WithLogWriter(writer io.Writer) OptsFunc {
	return func(g *Generator) {
		g.logWriter = writer
	}
}

func ensureTrailingPeriod(text string) string {
	if text == "" {
		return text
	}
	if last, _ := utf8.DecodeLastRuneInString(text); last == '.' {
		return text
	}
	return text + "."
}

// Generator generates Go structs from schemas.
type Generator struct {
	template     string
	pkg          string
	pkgdoc       string
	tags         map[string]TagStyle
	fullName     bool
	encoders     bool
	strictTypes  bool
	initialisms  []string
	logicalTypes map[avro.LogicalType]LogicalType

	imports           []string
	thirdPartyImports []string
	typedefs          []typedef

	nameCaser *strcase.Caser

	logWriter io.Writer
}

// NewGenerator returns a generator.
func NewGenerator(pkg string, tags map[string]TagStyle, opts ...OptsFunc) *Generator {
	clonedTags := maps.Clone(tags)
	delete(clonedTags, "avro")

	g := &Generator{
		template:  outputTemplate,
		pkg:       pkg,
		tags:      clonedTags,
		logWriter: os.Stdout,
	}

	for _, opt := range opts {
		opt(g)
	}

	initialisms := map[string]bool{}
	for _, v := range g.initialisms {
		initialisms[v] = true
	}

	g.nameCaser = strcase.NewCaser(
		true, // use standard Golint's initialisms
		initialisms,
		nil, // use default word split function
	)

	return g
}

// Reset reset the generator.
func (g *Generator) Reset() {
	g.imports = g.imports[:0]
	g.thirdPartyImports = g.thirdPartyImports[:0]
	g.typedefs = g.typedefs[:0]
}

// Parse parses an avro schema into Go types.
func (g *Generator) Parse(schema avro.Schema) {
	_ = g.generate(schema)
}

func (g *Generator) generate(schema avro.Schema) string {
	switch s := schema.(type) {
	case *avro.RefSchema:
		return g.resolveRefSchema(s)
	case *avro.RecordSchema:
		return g.resolveRecordSchema(s)
	case *avro.PrimitiveSchema:
		typ := primitiveMappings[s.Type()]
		if ls := s.Logical(); ls != nil {
			typ = g.resolveLogicalSchema(ls.Type())
		}
		if g.strictTypes {
			if newTyp, ok := strictTypeMappings[typ]; ok {
				typ = newTyp
			}
		}
		return typ
	case *avro.ArraySchema:
		return "[]" + g.generate(s.Items())
	case *avro.EnumSchema:
		return "string"
	case *avro.FixedSchema:
		typ := fmt.Sprintf("[%d]byte", s.Size())
		if ls := s.Logical(); ls != nil {
			typ = g.resolveLogicalSchema(ls.Type())
		}
		return typ
	case *avro.MapSchema:
		return "map[string]" + g.generate(s.Values())
	case *avro.UnionSchema:
		return g.resolveUnionTypes(s)
	default:
		return ""
	}
}

func (g *Generator) resolveTypeName(s avro.NamedSchema) string {
	if g.fullName {
		return g.nameCaser.ToPascal(s.FullName())
	}
	return g.nameCaser.ToPascal(s.Name())
}

func (g *Generator) resolveRecordSchema(schema *avro.RecordSchema) string {
	fields := make([]field, len(schema.Fields()))
	for i, f := range schema.Fields() {
		typ := g.generate(f.Type())
		fields[i] = g.newField(g.nameCaser.ToPascal(f.Name()), typ, f.Doc(), f.Name(), f.Props())
	}

	typeName := g.resolveTypeName(schema)
	if !g.hasTypeDef(typeName) {
<<<<<<< HEAD
		g.typedefs = append(g.typedefs, newType(typeName, schema.Doc(), fields, g.rawSchema(schema)))
=======
		g.typedefs = append(g.typedefs, newType(typeName, schema.Doc(), fields, schema.String(), schema.Props()))
>>>>>>> 6edc7d34
	}
	return typeName
}

func (g *Generator) rawSchema(schema *avro.RecordSchema) string {
	var rawSchema string
	if schemaJSON, err := schema.MarshalJSON(); err != nil {
		g.log("Warning:",
			fmt.Sprintf(
				"Failed to marshal raw schema for '%s'. Falling back to using the canonical form of the schema.",
				schema.FullName(),
			),
			"Error:", err)
		rawSchema = schema.String()
	} else {
		rawSchema = string(schemaJSON)
	}
	return rawSchema
}

func (g *Generator) log(operands ...any) {
	_, _ = fmt.Fprintln(g.logWriter, operands...)
}

func (g *Generator) hasTypeDef(name string) bool {
	for _, def := range g.typedefs {
		if def.Name != name {
			continue
		}
		return true
	}
	return false
}

func (g *Generator) resolveRefSchema(s *avro.RefSchema) string {
	if sx, ok := s.Schema().(*avro.RecordSchema); ok {
		return g.resolveTypeName(sx)
	}
	return g.generate(s.Schema())
}

func (g *Generator) resolveUnionTypes(s *avro.UnionSchema) string {
	types := make([]string, 0, len(s.Types()))
	for _, elem := range s.Types() {
		if _, ok := elem.(*avro.NullSchema); ok {
			continue
		}
		types = append(types, g.generate(elem))
	}
	if s.Nullable() {
		return "*" + types[0]
	}
	return "any"
}

func (g *Generator) resolveLogicalSchema(logicalType avro.LogicalType) string {
	if g.logicalTypes != nil {
		if typ, ok := g.logicalTypes[logicalType]; ok {
			if val := typ.Import; val != "" {
				g.addImport(val)
			}
			if val := typ.ThirdPartyImport; val != "" {
				g.addThirdPartyImport(val)
			}

			return typ.Typ
		}
	}

	var typ string
	switch logicalType {
	case "date", "timestamp-millis", "timestamp-micros":
		typ = "time.Time"
	case "time-millis", "time-micros":
		typ = "time.Duration"
	case "decimal":
		typ = "*big.Rat"
	case "duration":
		typ = "avro.LogicalDuration"
	case "uuid":
		typ = "string"
	}
	if strings.Contains(typ, "time") {
		g.addImport("time")
	}
	if strings.Contains(typ, "big") {
		g.addImport("math/big")
	}
	if strings.Contains(typ, "avro") {
		g.addThirdPartyImport("github.com/hamba/avro/v2")
	}
	return typ
}

func (g *Generator) newField(name, typ, doc, avroFieldName string, props map[string]any) field {
	return field{
		Name:          name,
		Type:          typ,
		AvroFieldName: avroFieldName,
		Doc:           ensureTrailingPeriod(doc),
		Tags:          g.tags,
		Props:         props,
	}
}

func (g *Generator) addImport(pkg string) {
	for _, p := range g.imports {
		if p == pkg {
			return
		}
	}
	g.imports = append(g.imports, pkg)
}

func (g *Generator) addThirdPartyImport(pkg string) {
	for _, p := range g.thirdPartyImports {
		if p == pkg {
			return
		}
	}
	g.thirdPartyImports = append(g.thirdPartyImports, pkg)
}

// Write writes Go code from the parsed schemas.
func (g *Generator) Write(w io.Writer) error {
	parsed, err := template.New("out").
		Funcs(template.FuncMap{
			"kebab":      strcase.ToKebab,
			"upperCamel": strcase.ToPascal,
			"camel":      strcase.ToCamel,
			"snake":      strcase.ToSnake,
		}).
		Parse(g.template)
	if err != nil {
		return err
	}

	data := struct {
		WithEncoders      bool
		PackageName       string
		PackageDoc        string
		Imports           []string
		ThirdPartyImports []string
		Typedefs          []typedef
	}{
		WithEncoders: g.encoders,
		PackageName:  g.pkg,
		PackageDoc:   g.pkgdoc,
		Imports:      append(g.imports, g.thirdPartyImports...),
		Typedefs:     g.typedefs,
	}
	return parsed.Execute(w, data)
}

type typedef struct {
	Name   string
	Doc    string
	Fields []field
	Schema string
	Props  map[string]any
}

func newType(name, doc string, fields []field, schema string, props map[string]any) typedef {
	return typedef{
		Name:   name,
		Doc:    ensureTrailingPeriod(doc),
		Fields: fields,
		Schema: schema,
		Props:  props,
	}
}

type field struct {
	Name          string
	Type          string
	Doc           string
	AvroFieldName string
	Tags          map[string]TagStyle
	Props         map[string]any
}<|MERGE_RESOLUTION|>--- conflicted
+++ resolved
@@ -318,11 +318,7 @@
 
 	typeName := g.resolveTypeName(schema)
 	if !g.hasTypeDef(typeName) {
-<<<<<<< HEAD
-		g.typedefs = append(g.typedefs, newType(typeName, schema.Doc(), fields, g.rawSchema(schema)))
-=======
-		g.typedefs = append(g.typedefs, newType(typeName, schema.Doc(), fields, schema.String(), schema.Props()))
->>>>>>> 6edc7d34
+		g.typedefs = append(g.typedefs, newType(typeName, schema.Doc(), fields, g.rawSchema(schema), schema.Props()))
 	}
 	return typeName
 }
