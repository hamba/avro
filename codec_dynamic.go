--- conflicted
+++ resolved
@@ -16,20 +16,12 @@
 	obj := *pObj
 	if obj == nil {
 		*pObj = genericDecode(d.schema, r)
-<<<<<<< HEAD
-		// *pObj = r.ReadNext(d.schema)
-=======
->>>>>>> 35f90ee4
 		return
 	}
 
 	typ := reflect2.TypeOf(obj)
 	if typ.Kind() != reflect.Ptr {
 		*pObj = genericDecode(d.schema, r)
-<<<<<<< HEAD
-		// *pObj = r.ReadNext(d.schema)
-=======
->>>>>>> 35f90ee4
 		return
 	}
 
