package avro

import (
	"crypto/md5"
	"encoding/hex"
	"errors"
	"fmt"
	"os"

	jsoniter "github.com/json-iterator/go"
	"github.com/mitchellh/mapstructure"
)

var (
	protocolReserved = []string{"doc", "types", "messages", "protocol", "namespace"}
	messageReserved  = []string{"doc", "response", "request", "errors", "one-way"}
)

type protocolConfig struct {
	doc   string
	props map[string]any
}

// ProtocolOption is a function that sets a protocol option.
type ProtocolOption func(*protocolConfig)

// WithProtoDoc sets the doc on a protocol.
func WithProtoDoc(doc string) ProtocolOption {
	return func(opts *protocolConfig) {
		opts.doc = doc
	}
}

// WithProtoProps sets the properties on a protocol.
func WithProtoProps(props map[string]any) ProtocolOption {
	return func(opts *protocolConfig) {
		opts.props = props
	}
}

// Protocol is an Avro protocol.
type Protocol struct {
	name
	properties

	types    []NamedSchema
	messages map[string]*Message

	doc string

	hash string

	originalString string
}

// NewProtocol creates a protocol instance.
func NewProtocol(
	name, namepsace string,
	types []NamedSchema,
	messages map[string]*Message,
	protocolString string,
	opts ...ProtocolOption,
) (*Protocol, error) {
	var cfg protocolConfig
	for _, opt := range opts {
		opt(&cfg)
	}

	n, err := newName(name, namepsace, nil)
	if err != nil {
		return nil, err
	}

	p := &Protocol{
		name:           n,
		properties:     newProperties(cfg.props, protocolReserved),
		types:          types,
		messages:       messages,
		doc:            cfg.doc,
		originalString: protocolString,
	}

	b := md5.Sum([]byte(p.String()))
	p.hash = hex.EncodeToString(b[:])

	return p, nil
}

// Message returns a message with the given name or nil.
func (p *Protocol) Message(name string) *Message {
	return p.messages[name]
}

// Doc returns the protocol doc.
func (p *Protocol) Doc() string {
	return p.doc
}

// Hash returns the MD5 hash of the protocol.
func (p *Protocol) Hash() string {
	return p.hash
}

<<<<<<< HEAD
// OriginalString returns the original string of the protocol.
func (p *Protocol) OriginalString() string {
	return p.originalString
=======
// Types returns the types of the protocol.
func (p *Protocol) Types() []NamedSchema {
	return p.types
>>>>>>> 50a7897f
}

// String returns the canonical form of the protocol.
func (p *Protocol) String() string {
	types := ""
	for _, f := range p.types {
		types += f.String() + ","
	}
	if len(types) > 0 {
		types = types[:len(types)-1]
	}

	messages := ""
	for k, m := range p.messages {
		messages += `"` + k + `":` + m.String() + ","
	}
	if len(messages) > 0 {
		messages = messages[:len(messages)-1]
	}

	return `{"protocol":"` + p.Name() +
		`","namespace":"` + p.Namespace() +
		`","types":[` + types + `],"messages":{` + messages + `}}`
}

// Message is an Avro protocol message.
type Message struct {
	properties

	req    *RecordSchema
	resp   Schema
	errs   *UnionSchema
	oneWay bool

	doc string
}

// NewMessage creates a protocol message instance.
func NewMessage(req *RecordSchema, resp Schema, errors *UnionSchema, oneWay bool, opts ...ProtocolOption) *Message {
	var cfg protocolConfig
	for _, opt := range opts {
		opt(&cfg)
	}

	return &Message{
		properties: newProperties(cfg.props, messageReserved),
		req:        req,
		resp:       resp,
		errs:       errors,
		oneWay:     oneWay,
		doc:        cfg.doc,
	}
}

// Request returns the message request schema.
func (m *Message) Request() *RecordSchema {
	return m.req
}

// Response returns the message response schema.
func (m *Message) Response() Schema {
	return m.resp
}

// Errors returns the message errors union schema.
func (m *Message) Errors() *UnionSchema {
	return m.errs
}

// OneWay determines of the message is a one way message.
func (m *Message) OneWay() bool {
	return m.oneWay
}

// Doc returns the message doc.
func (m *Message) Doc() string {
	return m.doc
}

// String returns the canonical form of the message.
func (m *Message) String() string {
	fields := ""
	for _, f := range m.req.fields {
		fields += f.String() + ","
	}
	if len(fields) > 0 {
		fields = fields[:len(fields)-1]
	}

	str := `{"request":[` + fields + `]`
	if m.resp != nil {
		str += `,"response":` + m.resp.String()
	}
	if m.errs != nil && len(m.errs.Types()) > 1 {
		errs, _ := NewUnionSchema(m.errs.Types()[1:])
		str += `,"errors":` + errs.String()
	}
	str += "}"
	return str
}

// ParseProtocolFile parses an Avro protocol from a file.
func ParseProtocolFile(path string) (*Protocol, error) {
	s, err := os.ReadFile(path)
	if err != nil {
		return nil, err
	}

	return ParseProtocol(string(s))
}

// MustParseProtocol parses an Avro protocol, panicing if there is an error.
func MustParseProtocol(protocol string) *Protocol {
	parsed, err := ParseProtocol(protocol)
	if err != nil {
		panic(err)
	}

	return parsed
}

// ParseProtocol parses an Avro protocol.
func ParseProtocol(protocol string) (*Protocol, error) {
	cache := &SchemaCache{}

	var m map[string]any
	if err := jsoniter.Unmarshal([]byte(protocol), &m); err != nil {
		return nil, err
	}

	seen := seenCache{}
	return parseProtocol(m, seen, cache, protocol)
}

type protocol struct {
	Protocol  string                    `mapstructure:"protocol"`
	Namespace string                    `mapstructure:"namespace"`
	Doc       string                    `mapstructure:"doc"`
	Types     []any                     `mapstructure:"types"`
	Messages  map[string]map[string]any `mapstructure:"messages"`
	Props     map[string]any            `mapstructure:",remain"`
}

func parseProtocol(m map[string]any, seen seenCache, cache *SchemaCache, protocolString string) (*Protocol, error) {
	var (
		p    protocol
		meta mapstructure.Metadata
	)
	if err := decodeMap(m, &p, &meta); err != nil {
		return nil, fmt.Errorf("avro: error decoding protocol: %w", err)
	}

	if err := checkParsedName(p.Protocol, p.Namespace, hasKey(meta.Keys, "namespace")); err != nil {
		return nil, err
	}

	var (
		types []NamedSchema
		err   error
	)
	if len(p.Types) > 0 {
		types, err = parseProtocolTypes(p.Namespace, p.Types, seen, cache)
		if err != nil {
			return nil, err
		}
	}

	messages := map[string]*Message{}
	if len(p.Messages) > 0 {
		for k, msg := range p.Messages {
			message, err := parseMessage(p.Namespace, msg, seen, cache)
			if err != nil {
				return nil, err
			}

			messages[k] = message
		}
	}

	return NewProtocol(p.Protocol, p.Namespace, types, messages, protocolString, WithProtoDoc(p.Doc), WithProtoProps(p.Props))
}

func parseProtocolTypes(namespace string, types []any, seen seenCache, cache *SchemaCache) ([]NamedSchema, error) {
	ts := make([]NamedSchema, len(types))
	for i, typ := range types {
		schema, err := parseType(namespace, typ, seen, cache)
		if err != nil {
			return nil, err
		}

		namedSchema, ok := schema.(NamedSchema)
		if !ok {
			return nil, errors.New("avro: protocol types must be named schemas")
		}

		ts[i] = namedSchema
	}

	return ts, nil
}

type message struct {
	Doc      string           `mapstructure:"doc"`
	Request  []map[string]any `mapstructure:"request"`
	Response any              `mapstructure:"response"`
	Errors   []any            `mapstructure:"errors"`
	OneWay   bool             `mapstructure:"one-way"`
	Props    map[string]any   `mapstructure:",remain"`
}

func parseMessage(namespace string, m map[string]any, seen seenCache, cache *SchemaCache) (*Message, error) {
	var (
		msg  message
		meta mapstructure.Metadata
	)
	if err := decodeMap(m, &msg, &meta); err != nil {
		return nil, fmt.Errorf("avro: error decoding message: %w", err)
	}

	fields := make([]*Field, len(msg.Request))
	for i, f := range msg.Request {
		field, err := parseField(namespace, f, seen, cache)
		if err != nil {
			return nil, err
		}
		fields[i] = field
	}
	request := &RecordSchema{
		name:       name{},
		properties: properties{},
		fields:     fields,
	}

	var response Schema
	if msg.Response != nil {
		schema, err := parseType(namespace, msg.Response, seen, cache)
		if err != nil {
			return nil, err
		}

		if schema.Type() != Null {
			response = schema
		}
	}

	types := []Schema{NewPrimitiveSchema(String, nil)}
	if len(msg.Errors) > 0 {
		for _, e := range msg.Errors {
			schema, err := parseType(namespace, e, seen, cache)
			if err != nil {
				return nil, err
			}

			if rec, ok := schema.(*RecordSchema); ok && !rec.IsError() {
				return nil, errors.New("avro: errors record schema must be of type error")
			}

			types = append(types, schema)
		}
	}
	errs, err := NewUnionSchema(types)
	if err != nil {
		return nil, err
	}

	oneWay := msg.OneWay
	if hasKey(meta.Keys, "one-way") && oneWay && (len(errs.Types()) > 1 || response != nil) {
		return nil, errors.New("avro: one-way messages cannot not have a response or errors")
	}
	if !oneWay && len(errs.Types()) <= 1 && response == nil {
		oneWay = true
	}

	return NewMessage(request, response, errs, oneWay, WithProtoDoc(msg.Doc), WithProtoProps(msg.Props)), nil
}<|MERGE_RESOLUTION|>--- conflicted
+++ resolved
@@ -101,15 +101,14 @@
 	return p.hash
 }
 
-<<<<<<< HEAD
 // OriginalString returns the original string of the protocol.
 func (p *Protocol) OriginalString() string {
 	return p.originalString
-=======
+}
+
 // Types returns the types of the protocol.
 func (p *Protocol) Types() []NamedSchema {
 	return p.types
->>>>>>> 50a7897f
 }
 
 // String returns the canonical form of the protocol.
