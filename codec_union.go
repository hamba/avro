package avro

import (
	"errors"
	"fmt"
	"reflect"
	"strings"
	"unsafe"

	"github.com/modern-go/reflect2"
)

func createDecoderOfUnion(cfg *frozenConfig, schema Schema, typ reflect2.Type) ValDecoder {
	switch typ.Kind() {
	case reflect.Map:
		if typ.(reflect2.MapType).Key().Kind() != reflect.String ||
			typ.(reflect2.MapType).Elem().Kind() != reflect.Interface {
			break
		}
		return decoderOfMapUnion(cfg, schema, typ)

	case reflect.Ptr:
		if !schema.(*UnionSchema).Nullable() {
			break
		}
		return decoderOfPtrUnion(cfg, schema, typ)

	case reflect.Interface:
		if _, ok := typ.(*reflect2.UnsafeIFaceType); !ok {
			dec, err := decoderOfResolvedUnion(cfg, schema)
			if err != nil {
				return &errorDecoder{err: fmt.Errorf("avro: problem resolving decoder for Avro %s: %w", schema.Type(), err)}
			}

			return dec
		}
	}

	return &errorDecoder{err: fmt.Errorf("avro: %s is unsupported for Avro %s", typ.String(), schema.Type())}
}

func createEncoderOfUnion(cfg *frozenConfig, schema Schema, typ reflect2.Type) ValEncoder {
	switch typ.Kind() {
	case reflect.Map:
		if typ.(reflect2.MapType).Key().Kind() != reflect.String ||
			typ.(reflect2.MapType).Elem().Kind() != reflect.Interface {
			break
		}
		return encoderOfMapUnion(cfg, schema, typ)

	case reflect.Ptr:
		if !schema.(*UnionSchema).Nullable() {
			break
		}
		return encoderOfPtrUnion(cfg, schema, typ)
	}

	return encoderOfResolverUnion(cfg, schema, typ)
}

func decoderOfMapUnion(cfg *frozenConfig, schema Schema, typ reflect2.Type) ValDecoder {
	union := schema.(*UnionSchema)
	mapType := typ.(*reflect2.UnsafeMapType)

	return &mapUnionDecoder{
		cfg:      cfg,
		schema:   union,
		mapType:  mapType,
		elemType: mapType.Elem(),
	}
}

type mapUnionDecoder struct {
	cfg      *frozenConfig
	schema   *UnionSchema
	mapType  *reflect2.UnsafeMapType
	elemType reflect2.Type
}

func (d *mapUnionDecoder) Decode(ptr unsafe.Pointer, r *Reader) {
	_, resSchema := getUnionSchema(d.schema, r)
	if resSchema == nil {
		return
	}

	// In a null case, just return
	if resSchema.Type() == Null {
		return
	}

	if d.mapType.UnsafeIsNil(ptr) {
		d.mapType.UnsafeSet(ptr, d.mapType.UnsafeMakeMap(0))
	}

	key := schemaTypeName(resSchema)
	keyPtr := reflect2.PtrOf(key)

	elemPtr := d.elemType.UnsafeNew()
	decoderOfType(d.cfg, resSchema, d.elemType).Decode(elemPtr, r)

	d.mapType.UnsafeSetIndex(ptr, keyPtr, elemPtr)
}

func encoderOfMapUnion(cfg *frozenConfig, schema Schema, _ reflect2.Type) ValEncoder {
	union := schema.(*UnionSchema)

	return &mapUnionEncoder{
		cfg:    cfg,
		schema: union,
	}
}

type mapUnionEncoder struct {
	cfg    *frozenConfig
	schema *UnionSchema
}

func (e *mapUnionEncoder) Encode(ptr unsafe.Pointer, w *Writer) {
	m := *((*map[string]any)(ptr))

	if len(m) > 1 {
		w.Error = errors.New("avro: cannot encode union map with multiple entries")
		return
	}

	name := "null"
	val := any(nil)
	for k, v := range m {
		name = k
		val = v
		break
	}

	schema, pos := e.schema.Types().Get(name)
	if schema == nil {
		w.Error = fmt.Errorf("avro: unknown union type %s", name)
		return
	}

	w.WriteLong(int64(pos))

	if schema.Type() == Null && val == nil {
		return
	}

	elemType := reflect2.TypeOf(val)
	elemPtr := reflect2.PtrOf(val)

	encoder := encoderOfType(e.cfg, schema, elemType)
	if elemType.LikePtr() {
		encoder = &onePtrEncoder{encoder}
	}
	encoder.Encode(elemPtr, w)
}

func decoderOfPtrUnion(cfg *frozenConfig, schema Schema, typ reflect2.Type) ValDecoder {
	union := schema.(*UnionSchema)
	_, typeIdx := union.Indices()
	ptrType := typ.(*reflect2.UnsafePtrType)
	elemType := ptrType.Elem()
	decoder := decoderOfType(cfg, union.Types()[typeIdx], elemType)

	return &unionPtrDecoder{
		schema:  union,
		typ:     elemType,
		decoder: decoder,
	}
}

type unionPtrDecoder struct {
	schema  *UnionSchema
	typ     reflect2.Type
	decoder ValDecoder
}

func (d *unionPtrDecoder) Decode(ptr unsafe.Pointer, r *Reader) {
	_, schema := getUnionSchema(d.schema, r)
	if schema == nil {
		return
	}

	if schema.Type() == Null {
		*((*unsafe.Pointer)(ptr)) = nil
		return
	}

	if *((*unsafe.Pointer)(ptr)) == nil {
		// Create new instance
		newPtr := d.typ.UnsafeNew()
		d.decoder.Decode(newPtr, r)
		*((*unsafe.Pointer)(ptr)) = newPtr
		return
	}

	// Reuse existing instance
	d.decoder.Decode(*((*unsafe.Pointer)(ptr)), r)
}

func encoderOfPtrUnion(cfg *frozenConfig, schema Schema, typ reflect2.Type) ValEncoder {
	union := schema.(*UnionSchema)
	nullIdx, typeIdx := union.Indices()
	ptrType := typ.(*reflect2.UnsafePtrType)
	encoder := encoderOfType(cfg, union.Types()[typeIdx], ptrType.Elem())

	return &unionPtrEncoder{
		schema:  union,
		encoder: encoder,
		nullIdx: int64(nullIdx),
		typeIdx: int64(typeIdx),
	}
}

type unionPtrEncoder struct {
	schema  *UnionSchema
	encoder ValEncoder
	nullIdx int64
	typeIdx int64
}

func (e *unionPtrEncoder) Encode(ptr unsafe.Pointer, w *Writer) {
	if *((*unsafe.Pointer)(ptr)) == nil {
		w.WriteLong(e.nullIdx)
		return
	}

	w.WriteLong(e.typeIdx)
	e.encoder.Encode(*((*unsafe.Pointer)(ptr)), w)
}

func decoderOfResolvedUnion(cfg *frozenConfig, schema Schema) (ValDecoder, error) {
	union := schema.(*UnionSchema)

	types := make([]reflect2.Type, len(union.Types()))
	decoders := make([]ValDecoder, len(union.Types()))
	for i, schema := range union.Types() {
		name := unionResolutionName(schema)

		typ, err := cfg.resolver.Type(name)
		if err != nil {
			if cfg.config.UnionResolutionError {
				return nil, err
			}

			if cfg.config.PartialUnionTypeResolution {
				decoders[i] = nil
				types[i] = nil
				continue
			}

			decoders = []ValDecoder{}
			types = []reflect2.Type{}
			break
		}

		decoder := decoderOfType(cfg, schema, typ)
		decoders[i] = decoder
		types[i] = typ
	}

	return &unionResolvedDecoder{
		cfg:      cfg,
		schema:   union,
		types:    types,
		decoders: decoders,
	}, nil
}

type unionResolvedDecoder struct {
	cfg      *frozenConfig
	schema   *UnionSchema
	types    []reflect2.Type
	decoders []ValDecoder
}

func (d *unionResolvedDecoder) Decode(ptr unsafe.Pointer, r *Reader) {
	i, schema := getUnionSchema(d.schema, r)
	if schema == nil {
		return
	}

	pObj := (*any)(ptr)

	if schema.Type() == Null {
		*pObj = nil
		return
	}

	if i >= len(d.decoders) || d.decoders[i] == nil {
		if d.cfg.config.UnionResolutionError {
			r.ReportError("decode union type", "unknown union type")
			return
		}

		// We cannot resolve this, set it to the map type
		name := schemaTypeName(schema)
		obj := map[string]any{}
<<<<<<< HEAD

		obj[name] = genericDecode(schema, r)
		// obj[name] = r.ReadNext(schema)
=======
		obj[name] = genericDecode(schema, r)
>>>>>>> 35f90ee4

		*pObj = obj
		return
	}

	typ := d.types[i]
	var newPtr unsafe.Pointer
	switch typ.Kind() {
	case reflect.Map:
		mapType := typ.(*reflect2.UnsafeMapType)
		newPtr = mapType.UnsafeMakeMap(1)

	case reflect.Slice:
		mapType := typ.(*reflect2.UnsafeSliceType)
		newPtr = mapType.UnsafeMakeSlice(1, 1)

	case reflect.Ptr:
		elemType := typ.(*reflect2.UnsafePtrType).Elem()
		newPtr = elemType.UnsafeNew()

	default:
		newPtr = typ.UnsafeNew()
	}

	d.decoders[i].Decode(newPtr, r)
	*pObj = typ.UnsafeIndirect(newPtr)
}

func unionResolutionName(schema Schema) string {
	name := schemaTypeName(schema)
	switch schema.Type() {
	case Map:
		name += ":"
		valSchema := schema.(*MapSchema).Values()
		valName := schemaTypeName(valSchema)

		name += valName

	case Array:
		name += ":"
		itemSchema := schema.(*ArraySchema).Items()
		itemName := schemaTypeName(itemSchema)

		name += itemName
	}

	return name
}

func encoderOfResolverUnion(cfg *frozenConfig, schema Schema, typ reflect2.Type) ValEncoder {
	union := schema.(*UnionSchema)

	names, err := cfg.resolver.Name(typ)
	if err != nil {
		return &errorEncoder{err: err}
	}

	var pos int
	for _, name := range names {
		if idx := strings.Index(name, ":"); idx > 0 {
			name = name[:idx]
		}

		schema, pos = union.Types().Get(name)
		if schema != nil {
			break
		}
	}
	if schema == nil {
		return &errorEncoder{err: fmt.Errorf("avro: unknown union type %s", names[0])}
	}

	encoder := encoderOfType(cfg, schema, typ)

	return &unionResolverEncoder{
		pos:     pos,
		encoder: encoder,
	}
}

type unionResolverEncoder struct {
	pos     int
	encoder ValEncoder
}

func (e *unionResolverEncoder) Encode(ptr unsafe.Pointer, w *Writer) {
	w.WriteLong(int64(e.pos))

	e.encoder.Encode(ptr, w)
}

func getUnionSchema(schema *UnionSchema, r *Reader) (int, Schema) {
	types := schema.Types()

	idx := int(r.ReadLong())
	if idx < 0 || idx > len(types)-1 {
		r.ReportError("decode union type", "unknown union type")
		return 0, nil
	}

	return idx, types[idx]
}<|MERGE_RESOLUTION|>--- conflicted
+++ resolved
@@ -294,13 +294,7 @@
 		// We cannot resolve this, set it to the map type
 		name := schemaTypeName(schema)
 		obj := map[string]any{}
-<<<<<<< HEAD
-
 		obj[name] = genericDecode(schema, r)
-		// obj[name] = r.ReadNext(schema)
-=======
-		obj[name] = genericDecode(schema, r)
->>>>>>> 35f90ee4
 
 		*pObj = obj
 		return
