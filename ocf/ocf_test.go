--- conflicted
+++ resolved
@@ -1313,7 +1313,6 @@
 	return 0, errors.New("test")
 }
 
-<<<<<<< HEAD
 func TestSharedZstdEncoder(t *testing.T) {
 	schema := `{"type": "string"}`
 
@@ -1386,7 +1385,8 @@
 	var result2 string
 	require.NoError(t, dec2.Decode(&result2))
 	assert.Equal(t, "data in file 2", result2)
-=======
+}
+
 // TestEncoder_Reset tests that Reset allows reusing encoder for multiple files.
 func TestEncoder_Reset(t *testing.T) {
 	record1 := FullRecord{
@@ -1648,5 +1648,4 @@
 	dec2, err := ocf.NewDecoder(buf2)
 	require.NoError(t, err)
 	assert.Equal(t, []byte("deflate"), dec2.Metadata()["avro.codec"])
->>>>>>> 2bffcc18
 }