package avro

import (
	"encoding/binary"
	"errors"
<<<<<<< HEAD
	"golang.org/x/sync/singleflight"
=======
>>>>>>> 12daf210
	"io"
	"sync"
	"unsafe"

	"github.com/hamba/avro/v2/internal/mmhash"
	"github.com/modern-go/reflect2"
	"golang.org/x/sync/singleflight"
)

const maxByteSliceSize = 1024 * 1024

// DefaultConfig is the default API.
var DefaultConfig = Config{}.Freeze()

// Config customises how the codec should behave.
type Config struct {
	// TagKey is the struct tag key used when en/decoding structs.
	// This defaults to "avro".
	TagKey string

	// BlockLength is the length of blocks for maps and arrays.
	// This defaults to 100.
	BlockLength int

	// DisableBlockSizeHeader disables encoding of an array/map size in bytes.
	// Encoded array/map will be prefixed with only the number of elements in
	// contrast with default behavior which prefixes them with the number of elements
	// and the total number of bytes in the array/map. Both approaches are valid according to the
	// Avro specification, however not all decoders support the latter.
	DisableBlockSizeHeader bool

	// UnionResolutionError determines if an error will be returned
	// when a type cannot be resolved while decoding a union.
	UnionResolutionError bool

	// PartialUnionTypeResolution dictates if the union type resolution
	// should be attempted even when not all union types are registered.
	// When enabled, the underlying type will get resolved if it is registered
	// even if other types of the union are not. If resolution fails, logic
	// falls back to default union resolution behavior based on the value of
	// UnionResolutionError.
	PartialUnionTypeResolution bool

	// Disable caching layer for encoders and decoders, forcing them to get rebuilt on every
	// call to Marshal() and Unmarshal()
	DisableCaching bool

	// MaxByteSliceSize is the maximum size of `bytes` or `string` types the Reader will create, defaulting to 1MiB.
	// If this size is exceeded, the Reader returns an error. This can be disabled by setting a negative number.
	MaxByteSliceSize int
}

// Freeze makes the configuration immutable.
func (c Config) Freeze() API {
	api := &frozenConfig{
		config:   c,
		resolver: NewTypeResolver(),
	}

	api.readerPool = &sync.Pool{
		New: func() any {
			return &Reader{
				cfg:    api,
				reader: nil,
				buf:    nil,
				head:   0,
				tail:   0,
			}
		},
	}
	api.writerPool = &sync.Pool{
		New: func() any {
			return &Writer{
				cfg:   api,
				out:   nil,
				buf:   make([]byte, 0, 512),
				Error: nil,
			}
		},
	}

	api.processingGroup = new(singleflight.Group)
	api.processingGroupKeys = &sync.Pool{}

	return api
}

// API represents a frozen Config.
type API interface {
	// Marshal returns the Avro encoding of v.
	Marshal(schema Schema, v any) ([]byte, error)

	// Unmarshal parses the Avro encoded data and stores the result in the value pointed to by v.
	// If v is nil or not a pointer, Unmarshal returns an error.
	Unmarshal(schema Schema, data []byte, v any) error

	// NewEncoder returns a new encoder that writes to w using schema.
	NewEncoder(schema Schema, w io.Writer) *Encoder

	// NewDecoder returns a new decoder that reads from reader r using schema.
	NewDecoder(schema Schema, r io.Reader) *Decoder

	// DecoderOf returns the value decoder for a given schema and type.
	DecoderOf(schema Schema, typ reflect2.Type) ValDecoder

	// EncoderOf returns the value encoder for a given schema and type.
	EncoderOf(schema Schema, tpy reflect2.Type) ValEncoder

	// Register registers names to their types for resolution. All primitive types are pre-registered.
	Register(name string, obj any)
}

type frozenConfig struct {
	config Config

	decoderCache sync.Map // map[cacheKey]ValDecoder
	encoderCache sync.Map // map[cacheKey]ValEncoder

	processingDecoderCache sync.Map // map[cacheKey]ValDecoder
	processingEncoderCache sync.Map // map[cacheKey]ValEncoder

	processingGroup     *singleflight.Group
	processingGroupKeys *sync.Pool

	readerPool *sync.Pool
	writerPool *sync.Pool

	resolver *TypeResolver
}

func (c *frozenConfig) Marshal(schema Schema, v any) ([]byte, error) {
	writer := c.borrowWriter()

	writer.WriteVal(schema, v)
	if err := writer.Error; err != nil {
		c.returnWriter(writer)
		return nil, err
	}

	result := writer.Buffer()
	copied := make([]byte, len(result))
	copy(copied, result)

	c.returnWriter(writer)
	return copied, nil
}

func (c *frozenConfig) borrowWriter() *Writer {
	writer := c.writerPool.Get().(*Writer)
	writer.Reset(nil)
	return writer
}

func (c *frozenConfig) returnWriter(writer *Writer) {
	writer.out = nil
	writer.Error = nil

	c.writerPool.Put(writer)
}

func (c *frozenConfig) Unmarshal(schema Schema, data []byte, v any) error {
	reader := c.borrowReader(data)

	reader.ReadVal(schema, v)
	err := reader.Error
	c.returnReader(reader)

	if errors.Is(err, io.EOF) {
		return nil
	}

	return err
}

func (c *frozenConfig) borrowReader(data []byte) *Reader {
	reader := c.readerPool.Get().(*Reader)
	reader.Reset(data)
	return reader
}

func (c *frozenConfig) returnReader(reader *Reader) {
	reader.Error = nil
	c.readerPool.Put(reader)
}

func (c *frozenConfig) NewEncoder(schema Schema, w io.Writer) *Encoder {
	writer, ok := w.(*Writer)
	if !ok {
		writer = NewWriter(w, 512, WithWriterConfig(c))
	}
	return &Encoder{
		s: schema,
		w: writer,
	}
}

func (c *frozenConfig) NewDecoder(schema Schema, r io.Reader) *Decoder {
	reader := NewReader(r, 512, WithReaderConfig(c))
	return &Decoder{
		s: schema,
		r: reader,
	}
}

func (c *frozenConfig) Register(name string, obj any) {
	c.resolver.Register(name, obj)
}

type cacheKey struct {
	fingerprint [32]byte
	rtype       uintptr
}

func (c *frozenConfig) addDecoderToCache(fingerprint [32]byte, rtype uintptr, dec ValDecoder) {
	if c.config.DisableCaching {
		return
	}
	key := cacheKey{fingerprint: fingerprint, rtype: rtype}
	c.decoderCache.Store(key, dec)
}

func (c *frozenConfig) getDecoderFromCache(fingerprint [32]byte, rtype uintptr) ValDecoder {
	if c.config.DisableCaching {
		return nil
	}
	key := cacheKey{fingerprint: fingerprint, rtype: rtype}
	if dec, ok := c.decoderCache.Load(key); ok {
		return dec.(ValDecoder)
	}

	return nil
}

func (c *frozenConfig) addEncoderToCache(fingerprint [32]byte, rtype uintptr, enc ValEncoder) {
	if c.config.DisableCaching {
		return
	}
	key := cacheKey{fingerprint: fingerprint, rtype: rtype}
	c.encoderCache.Store(key, enc)
}

func (c *frozenConfig) getEncoderFromCache(fingerprint [32]byte, rtype uintptr) ValEncoder {
	if c.config.DisableCaching {
		return nil
	}
	key := cacheKey{fingerprint: fingerprint, rtype: rtype}
	if enc, ok := c.encoderCache.Load(key); ok {
		return enc.(ValEncoder)
	}

	return nil
}

func (c *frozenConfig) addProcessingDecoderToCache(fingerprint [32]byte, rtype uintptr, dec ValDecoder) {
	key := cacheKey{fingerprint: fingerprint, rtype: rtype}
	c.processingDecoderCache.Store(key, dec)
}

func (c *frozenConfig) getProcessingDecoderFromCache(fingerprint [32]byte, rtype uintptr) ValDecoder {
	key := cacheKey{fingerprint: fingerprint, rtype: rtype}
	if !c.config.DisableCaching {
		if dec, ok := c.decoderCache.Load(key); ok {
			return dec.(ValDecoder)
		}
	}
	if dec, ok := c.processingDecoderCache.Load(key); ok {
		return dec.(ValDecoder)
	}
	return nil
}

func (c *frozenConfig) addProcessingEncoderToCache(fingerprint [32]byte, rtype uintptr, enc ValEncoder) {
	key := cacheKey{fingerprint: fingerprint, rtype: rtype}
	c.processingEncoderCache.Store(key, enc)
}

func (c *frozenConfig) getProcessingEncoderFromCache(fingerprint [32]byte, rtype uintptr) ValEncoder {
	key := cacheKey{fingerprint: fingerprint, rtype: rtype}
	if !c.config.DisableCaching {
		if enc, ok := c.encoderCache.Load(key); ok {
			return enc.(ValEncoder)
		}
	}
	if enc, ok := c.processingEncoderCache.Load(key); ok {
		return enc.(ValEncoder)
	}
	return nil
}

var (
	encoderProcessingKeyType = []byte{1}
	decoderProcessingKeyType = []byte{2}
)

func (c *frozenConfig) borrowProcessEncoderGroupKey(schema Schema, typ reflect2.Type) (key []byte) {
	k := c.processingGroupKeys.Get()
	if k != nil {
		key = *(k.(*[]byte))
	} else {
		key = make([]byte, 64)
	}
	fingerprint := schema.Fingerprint()
	copy(key[:32], fingerprint[:])
	binary.LittleEndian.PutUint64(key[32:], uint64(typ.RType()))
	copy(key[63:], encoderProcessingKeyType)
	return
}

func (c *frozenConfig) borrowProcessDecoderGroupKey(schema Schema, typ reflect2.Type) (key []byte) {
	k := c.processingGroupKeys.Get()
	if k != nil {
		key = *(k.(*[]byte))
	} else {
		key = make([]byte, 64)
	}
	fingerprint := schema.Fingerprint()
	copy(key[:32], fingerprint[:])
	binary.LittleEndian.PutUint64(key[32:], uint64(typ.RType()))
	copy(key[63:], decoderProcessingKeyType)
	return
}

func (c *frozenConfig) returnProcessGroupKey(key []byte) {
	c.processingGroup.Forget(*(*string)(unsafe.Pointer(&key)))
	c.processingGroupKeys.Put(&key)
}

func (c *frozenConfig) getTagKey() string {
	tagKey := c.config.TagKey
	if tagKey == "" {
		return "avro"
	}
	return tagKey
}

func (c *frozenConfig) getBlockLength() int {
	blockSize := c.config.BlockLength
	if blockSize <= 0 {
		return 100
	}
	return blockSize
}

func (c *frozenConfig) getMaxByteSliceSize() int {
	size := c.config.MaxByteSliceSize
	if size == 0 {
		return maxByteSliceSize
	}
	return size
}<|MERGE_RESOLUTION|>--- conflicted
+++ resolved
@@ -3,17 +3,13 @@
 import (
 	"encoding/binary"
 	"errors"
-<<<<<<< HEAD
+	"github.com/hamba/avro/v2/internal/mmhash"
 	"golang.org/x/sync/singleflight"
-=======
->>>>>>> 12daf210
 	"io"
 	"sync"
 	"unsafe"
 
-	"github.com/hamba/avro/v2/internal/mmhash"
 	"github.com/modern-go/reflect2"
-	"golang.org/x/sync/singleflight"
 )
 
 const maxByteSliceSize = 1024 * 1024
@@ -296,11 +292,6 @@
 	return nil
 }
 
-var (
-	encoderProcessingKeyType = []byte{1}
-	decoderProcessingKeyType = []byte{2}
-)
-
 func (c *frozenConfig) borrowProcessEncoderGroupKey(schema Schema, typ reflect2.Type) (key []byte) {
 	k := c.processingGroupKeys.Get()
 	if k != nil {
@@ -311,7 +302,13 @@
 	fingerprint := schema.Fingerprint()
 	copy(key[:32], fingerprint[:])
 	binary.LittleEndian.PutUint64(key[32:], uint64(typ.RType()))
-	copy(key[63:], encoderProcessingKeyType)
+	ref, isRef := schema.(*RefSchema)
+	if isRef {
+		binary.LittleEndian.PutUint64(key[40:], mmhash.Sum64(reflect2.UnsafeCastString(ref.String())))
+	} else {
+		binary.LittleEndian.PutUint64(key[40:], uint64(0))
+	}
+	copy(key[:48], []byte{1})
 	return
 }
 
@@ -325,7 +322,13 @@
 	fingerprint := schema.Fingerprint()
 	copy(key[:32], fingerprint[:])
 	binary.LittleEndian.PutUint64(key[32:], uint64(typ.RType()))
-	copy(key[63:], decoderProcessingKeyType)
+	ref, isRef := schema.(*RefSchema)
+	if isRef {
+		binary.LittleEndian.PutUint64(key[40:], mmhash.Sum64(reflect2.UnsafeCastString(ref.String())))
+	} else {
+		binary.LittleEndian.PutUint64(key[40:], uint64(0))
+	}
+	copy(key[:48], []byte{2})
 	return
 }
 
